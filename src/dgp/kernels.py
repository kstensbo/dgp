--- conflicted
+++ resolved
@@ -3,11 +3,7 @@
 
 import jax
 import jax.numpy as jnp
-<<<<<<< HEAD
-from jaxtyping import Array, Float
-=======
-from jaxtyping import Array, Float, PyTree, Scalar
->>>>>>> 068a3a50
+from jaxtyping import Array, Float, Scalar
 
 
 def cov_matrix(
@@ -23,14 +19,8 @@
 def eq(lengthscale: Float[Array, "D"], variance: Scalar | float) -> Callable:
     "The exponentiated quadratic covariance function."
 
-<<<<<<< HEAD
-    def k(x: Float[Array, "D"], y: Float[Array, "D"]) -> float:
-        X = (x - y) / lengthscale
-        return variance * jnp.exp(-0.5 * X.dot(X))
-=======
     def k(x: Float[Array, "D"], y: Float[Array, "D"]) -> Scalar:
         return variance * jnp.exp(-0.5 * jnp.sum(((x - y) / lengthscale) ** 2))
->>>>>>> 068a3a50
 
     return k
 
@@ -97,13 +87,8 @@
         out_axes=2,
     )
 
-<<<<<<< HEAD
-    def B(dx: Float[Array, "N D"], y: Float[Array, "M 1"]) -> Float[Array, "N M"]:
-        batched_matrix = -ddx_cov(dx, y)
-=======
     def B(dx: Float[Array, "N D"], y: Float[Array, "M D"]) -> Float[Array, "D*N M"]:
         batched_matrix = ddx_cov(dx, y)
->>>>>>> 068a3a50
         matrix = jnp.concatenate(batched_matrix, axis=0)
         return matrix
 
@@ -116,13 +101,8 @@
         out_axes=0,
     )
 
-<<<<<<< HEAD
-    def C(x: Float[Array, "M 1"], dy: Float[Array, "N D"]) -> Float[Array, "M N"]:
-        batched_matrix = -ddy_cov(x, dy)
-=======
     def C(x: Float[Array, "M D"], dy: Float[Array, "N D"]) -> Float[Array, "M D*N"]:
         batched_matrix = ddy_cov(x, dy)
->>>>>>> 068a3a50
         matrix = jnp.concatenate(batched_matrix, axis=1)
         return matrix
 
